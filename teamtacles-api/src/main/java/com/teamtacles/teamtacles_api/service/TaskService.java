package com.teamtacles.teamtacles_api.service;
import org.springframework.data.domain.Page;
import org.springframework.data.domain.Pageable;
import org.springframework.security.access.AccessDeniedException;
import org.springframework.stereotype.Service;
import com.teamtacles.teamtacles_api.dto.page.PagedResponse;
import com.teamtacles.teamtacles_api.dto.request.TaskRequestDTO;
import com.teamtacles.teamtacles_api.dto.request.TaskRequestPatchDTO;
import com.teamtacles.teamtacles_api.dto.response.ProjectResponseDTO;
import com.teamtacles.teamtacles_api.dto.response.TaskResponseDTO;
import com.teamtacles.teamtacles_api.dto.response.TaskResponseFilteredDTO;
import com.teamtacles.teamtacles_api.exception.ResourceNotFoundException;
import com.teamtacles.teamtacles_api.mapper.PagedResponseMapper;
import com.teamtacles.teamtacles_api.model.Project;
import com.teamtacles.teamtacles_api.model.Task;
import com.teamtacles.teamtacles_api.model.User;
import com.teamtacles.teamtacles_api.model.enums.ERole;
import com.teamtacles.teamtacles_api.model.enums.Status;
import com.teamtacles.teamtacles_api.repository.ProjectRepository;
import com.teamtacles.teamtacles_api.repository.TaskRepository;
import com.teamtacles.teamtacles_api.repository.UserRepository;
import com.teamtacles.teamtacles_api.exception.InvalidTaskStateException;


import java.time.LocalDateTime;
import java.util.ArrayList;
import java.util.Comparator;
import java.util.List;

import org.modelmapper.ModelMapper;

@Service
public class TaskService {

    private final TaskRepository taskRepository;
    private final UserRepository userRepository;
    private final ProjectRepository projectRepository;
    private final ModelMapper modelMapper;
    private final PagedResponseMapper pagedResponseMapper;

    public TaskService(TaskRepository taskRepository, UserRepository userRepository, ProjectRepository projectRepository, ModelMapper modelMapper, PagedResponseMapper pagedResponseMapper){
        this.taskRepository = taskRepository;
        this.userRepository = userRepository;
        this.projectRepository = projectRepository;
        this.modelMapper = modelMapper;
        this.pagedResponseMapper = pagedResponseMapper;
    }

    // post
    public TaskResponseDTO createTask(Long id_project, TaskRequestDTO taskRequestDTO, User userFromToken) {        
        Project project = findprojects(id_project);
        User creatorUser = findUsers(userFromToken.getUserId());
        List<User> usersResponsability = new ArrayList<>();
        
        for (Long userId : taskRequestDTO.getUsersResponsability()) {
            usersResponsability.add(findUsers(userId));
        }
        
        Task convertedTask = modelMapper.map(taskRequestDTO, Task.class);
        convertedTask.setProject(project);
        convertedTask.setOwner(creatorUser);
        convertedTask.setStatus(Status.TODO);
        convertedTask.setUsersResponsability(usersResponsability);

        Task createdTask = taskRepository.save(convertedTask);
        return modelMapper.map(createdTask, TaskResponseDTO.class);
	}

    // get task by id
    public TaskResponseDTO getTasksById(Long id_project, Long id_task, User userFromToken){
        Task task = taskRepository.findById(id_task)
                .orElseThrow(() -> new ResourceNotFoundException("Task Not Found."));

        ensureProjectMatchesTask(task, id_project);

        // Chama o método que verifica se o usuário é dono da tarefa ou se é um administrador
        ensureUserCanModifyTask(task, userFromToken);
        
        return modelMapper.map(task, TaskResponseDTO.class);
    }
    
    public PagedResponse<TaskResponseDTO> getAllTasksFromUserInProject(Pageable pageable, Long projectId, Long userId, User userFromToken) {
        if (!isADM(userFromToken)) {
            throw new AccessDeniedException("Access Forbidden");
        }
        // Verifica se o projeto existe
        projectRepository.findById(projectId)
            .orElseThrow(() -> new ResourceNotFoundException("Project not found."));

        // Verifica se o usuário existe
        userRepository.findById(userId)
            .orElseThrow(() -> new ResourceNotFoundException("User not found."));

        Page<Task> tasksPage = taskRepository
            .findByProjectIdAndUsersResponsabilityId(projectId, userId, pageable);

        return pagedResponseMapper.toPagedResponse(tasksPage, TaskResponseDTO.class);
    }

<<<<<<< HEAD
=======
    public PagedResponse<TaskResponseFilteredDTO> getAllTasksFiltered(String status, LocalDateTime dueDate, Long projectId, Pageable pageable, User userFromToken){        
        Status statusEnum = transformStatusToEnum(status);

        if(projectId != null){
            projectRepository.findById(projectId)
                .orElseThrow(() -> new ResourceNotFoundException("Project not found."));
        }

        Page<Task> tasksList;
        if(isADM(userFromToken)){
            tasksList = taskRepository.findTasksFiltered(statusEnum, dueDate, projectId, pageable);
        }
        else{
            tasksList = taskRepository.findTasksFilteredByUser(statusEnum, dueDate, projectId, userFromToken.getUserId(), pageable);
        }
        return pagedResponseMapper.toPagedResponse(tasksList, TaskResponseFilteredDTO.class);
    }
    
>>>>>>> 39cd682a
    // put
    public TaskResponseDTO updateTask(Long id_project, Long id_task, TaskRequestDTO taskRequestDTO, User userFromToken) {
        Task task = taskRepository.findById(id_task)
            .orElseThrow(() -> new ResourceNotFoundException("Task Not Found."));
        // Chama o método que verifica se o usuário é dono da tarefa ou se é um administrador
        ensureProjectMatchesTask(task, id_project);
        ensureUserCanModifyTask(task, userFromToken);

        List<User> usersResponsability = new ArrayList<>();
        
        for (Long userId : taskRequestDTO.getUsersResponsability()) {
            usersResponsability.add(findUsers(userId));
        }

        modelMapper.map(taskRequestDTO, task);
        task.setId(id_task);
        task.setProject(task.getProject());
        task.setOwner(task.getOwner());
        task.setUsersResponsability(usersResponsability);
        Task updated = taskRepository.save(task);
        
        return modelMapper.map(updated, TaskResponseDTO.class);
    }

    // patch 
    public TaskResponseDTO updateStatus(Long id_project, Long id_task, TaskRequestPatchDTO taskRequestPatchDTO, User userFromToken){
        Task task = taskRepository.findById(id_task)
            .orElseThrow(() -> new ResourceNotFoundException("Task Not Found."));
        
        ensureProjectMatchesTask(task, id_project);
        ensureUserCanModifyTask(task, userFromToken);

        taskRequestPatchDTO.getStatus().ifPresent(task::setStatus);
        task.setId(id_task);
        task.setOwner(task.getOwner());
        
        Task taskUpdated = taskRepository.save(task);
        return modelMapper.map(taskUpdated, TaskResponseDTO.class);
    }

    // delete
    public void deleteTask(Long id_project, Long id_task, User userFromToken) {
        Task task = taskRepository.findById(id_task)
            .orElseThrow(() -> new ResourceNotFoundException("Task Not Found."));
            // Chama o método que verifica se o usuário é dono da tarefa ou se é um administrador
        ensureProjectMatchesTask(task, id_project);
        ensureUserCanModifyTask(task, userFromToken);

        taskRepository.delete(task);
    }
    
    private User findUsers(Long id_task){
        User user = userRepository.findById(id_task).orElseThrow(() -> new ResourceNotFoundException("User Not Found."));
        return user;
    }

    private Project findprojects(Long id_project){
        Project project = projectRepository.findById(id_project).orElseThrow(() -> new ResourceNotFoundException("Project Not Found."));        
        return project;
    }


    // Métodos para auxiliar
    // Verificando se o usuário é admin
    private boolean isADM(User user) {
        return user.getRoles().stream().anyMatch(role -> role.getRoleName().equals(ERole.ADMIN));
    }

    // Validando se o usuário é dono do projeto, se ele não for adm/responsavel, ele não consegue criar, editar ou deletar tarefas de outros usuários
    private void ensureUserCanModifyTask(Task task, User user) {
        boolean isResposible = task.getUsersResponsability().stream() 
            .anyMatch(resposible -> resposible.getUserId().equals(user.getUserId())); //verifica se o usuário é responsável pela tarefa

        if(!isADM(user) && !task.getOwner().getUserId().equals(user.getUserId()) && !isResposible) {
            throw new InvalidTaskStateException ("You do not have permission to modify this task."); 
        }
    }
    
    // Verifica se o projeto da tarefa corresponde ao projeto fornecido
    private void ensureProjectMatchesTask(Task task, Long id_project){
        if(!(task.getProject().getId() == id_project)){
            throw new ResourceNotFoundException("Task does not belong to the specified project.");
        }
    }

    private Status transformStatusToEnum(String status){
        if(status != null && !status.isEmpty()){
            try{
                return Status.valueOf(status);
            } catch(IllegalArgumentException ex){
                throw new IllegalArgumentException("Invalid status value: " + status);
            }
        } 
        return null;
    }
}<|MERGE_RESOLUTION|>--- conflicted
+++ resolved
@@ -97,8 +97,6 @@
         return pagedResponseMapper.toPagedResponse(tasksPage, TaskResponseDTO.class);
     }
 
-<<<<<<< HEAD
-=======
     public PagedResponse<TaskResponseFilteredDTO> getAllTasksFiltered(String status, LocalDateTime dueDate, Long projectId, Pageable pageable, User userFromToken){        
         Status statusEnum = transformStatusToEnum(status);
 
@@ -117,7 +115,6 @@
         return pagedResponseMapper.toPagedResponse(tasksList, TaskResponseFilteredDTO.class);
     }
     
->>>>>>> 39cd682a
     // put
     public TaskResponseDTO updateTask(Long id_project, Long id_task, TaskRequestDTO taskRequestDTO, User userFromToken) {
         Task task = taskRepository.findById(id_task)
